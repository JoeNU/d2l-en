--- conflicted
+++ resolved
@@ -19,10 +19,7 @@
 
 # A list of wildcards to indicate the markdown files that need to be evaluated as
 # Jupyter notebooks.
-notebooks = *.md chapter_preface/*.md chapter_preliminaries/*.md
-            chapter_linear-networks/*.md chapter_multilayer-perceptrons/*.md
-            chapter_deep-learning-computation/*.md chapter_convolutional-neural-networks/*.md
-            chapter_convolutional-modern/*.md
+notebooks = *.md  */*.md
 
 # A list of files that will be copied to the build folder.
 resources = img/ d2l/ d2l.bib setup.py
@@ -91,10 +88,6 @@
 
 
 [deploy]
-<<<<<<< HEAD
-s3_bucket = s3://tf.d2l.ai
-=======
->>>>>>> bc36b2e0
 
 other_file_s3urls = s3://d2l-webdata/releases/d2l-en/d2l-en-0.7.0.zip
                     s3://d2l-webdata/releases/d2l-en/d2l-en-0.7.1.zip
@@ -103,34 +96,28 @@
 google_analytics_tracking_id = UA-96378503-10
 
 
-# [colab]
+[colab]
 
-# github_repo = mxnet, d2l-ai/d2l-en-colab
-#               pytorch, d2l-ai/d2l-pytorch-colab
-#               tensorflow, d2l-ai/d2l-tensorflow-colab
+github_repo = mxnet, d2l-ai/d2l-en-colab
+              pytorch, d2l-ai/d2l-pytorch-colab
+              tensorflow, d2l-ai/d2l-tensorflow-colab
 
-# replace_svg_url = img, http://d2l.ai/_images
+replace_svg_url = img, http://d2l.ai/_images
 
-<<<<<<< HEAD
-# libs = mxnet, mxnet, -U mxnet-cu101mkl==1.6.0  # updating mxnet to at least v1.6
-#        mxnet, d2l, d2l==version -f https://d2l.ai/whl.html # installing d2l
-#        pytorch, d2l, d2l==version -f https://d2l.ai/whl.html # installing d2l
-#        tensorflow, d2l, d2l==version -f https://d2l.ai/whl.html # installing d2l
-=======
 libs = mxnet, mxnet, -U mxnet-cu101mkl==1.6.0  # updating mxnet to at least v1.6
-       mxnet, d2l, d2l==version  # installing d2l
-       pytorch, d2l, d2l==version  # installing d2l
->>>>>>> bc36b2e0
+       mxnet, d2l, d2l==version
+       pytorch, d2l, d2l==version
+       tensorflow, d2l, d2l==version
 
 
-# [sagemaker]
+[sagemaker]
 
-# github_repo = mxnet, d2l-ai/d2l-en-sagemaker
-#               pytorch, d2l-ai/d2l-pytorch-sagemaker
+github_repo = mxnet, d2l-ai/d2l-en-sagemaker
+              pytorch, d2l-ai/d2l-pytorch-sagemaker
 
-# kernel = mxnet, conda_mxnet_p36
-#          pytorch, conda_pytorch_p36
+kernel = mxnet, conda_mxnet_p36
+         pytorch, conda_pytorch_p36
 
-# libs = mxnet, mxnet, -U mxnet-cu101mkl==1.6.0  # updating mxnet to at least v1.6
-#        mxnet, d2l, ..  # installing d2l
-#        pytorch, d2l, .. # installing d2l+libs = mxnet, mxnet, -U mxnet-cu101mkl==1.6.0  # updating mxnet to at least v1.6
+       mxnet, d2l, ..  # installing d2l
+       pytorch, d2l, .. # installing d2l